--- conflicted
+++ resolved
@@ -1,106 +1,80 @@
-use std::env;
-use std::path::PathBuf;
-use tokio::fs;
-use log;
-
-
-
-
-
-pub async fn set_path() -> Result<(), anyhow::Error> {
-    let choco_bin = "C:\\ProgramData\\chocolatey\\bin";
-    log::info!("Adding Chocolatey bin to PATH: {}", choco_bin);
-    let paths = std::env::var_os("PATH").unwrap_or_default();
-    let mut new_path = std::env::split_paths(&paths).collect::<Vec<_>>();
-    new_path.push(std::path::PathBuf::from(choco_bin));
-    let joined = std::env::join_paths(new_path).unwrap();
-    std::env::set_var("PATH", &joined);
-    Ok(())
-}
-
-pub async fn install() -> Result<(), anyhow::Error> {
-    let _ = set_path().await?;
-    let choco_path = "C:\\ProgramData\\chocolatey\\bin\\choco.exe";
-    log::info!("Checking for Chocolatey at {}", choco_path);
-    let choco_exists = tokio::fs::metadata(choco_path).await.is_ok();
-    if !choco_exists {
-        log::warn!("Chocolatey not found, attempting installation...");
-        log::info!("Running Chocolatey install script via PowerShell...");
-        let result = crate::run_and_log_async(
-            "powershell",
-            &[
-                "-NoProfile",
-                "-InputFormat",
-                "None",
-                "-ExecutionPolicy",
-                "Bypass",
-                "-Scope",
-                "Process",
-                "-Command",
-                "[System.Net.ServicePointManager]::SecurityProtocol = [System.Net.ServicePointManager]::SecurityProtocol -bor 3072; iex ((New-Object System.Net.WebClient).DownloadString('https://community.chocolatey.org/install.ps1'))"
-            ]
-        ).await;
-        match result {
-            Ok(_) => log::info!("Chocolatey install script completed."),
-            Err(e) => log::error!("Chocolatey install script failed: {}", e),
-        }
-        // After install, add to PATH again in case it was just created
-        set_path().await?;
-    }
-    Ok(())
-}
-<<<<<<< HEAD
-
-pub async fn install_packages(packages: &[&str]) -> Result<(), anyhow::Error> {
-    log::info!("Installing Chocolatey packages: {:?}", packages);
-    let choco_path = "C:\\ProgramData\\chocolatey\\bin\\choco.exe";
-    let mut args = vec!["install".to_string()];
-    for pkg in packages {
-        args.push(format!("{}", pkg));
-    }
-    args.push("--yes".to_string()); // Automatically confirm installation
-    args.push("--no-progress".to_string()); // Suppress progress output
-    let args_str: Vec<&str> = args.iter().map(|s| s.as_str()).collect();
-    let result = crate::run_and_log_async(choco_path, &args_str).await;
-    match result {
-        Ok(_) => log::info!("Chocolatey packages installed: {:?}", packages),
-        Err(e) => log::error!("Failed to install Chocolatey packages: {}", e),
-    }
-    Ok(())
-}
-=======
-pub async fn verify() -> Result<(), anyhow::Error> {
-    let choco_path = "C:\\ProgramData\\chocolatey\\bin\\choco.exe";
-    log::info!("Verifying Chocolatey installation...");
-    if tokio::fs::metadata(choco_path).await.is_err() {
-        log::error!("Chocolatey is still not available after attempted install. Please ensure C:\\ProgramData\\chocolatey\\bin is in your PATH and choco.exe exists.");
-        return Err(std::io::Error::new(std::io::ErrorKind::NotFound, "Chocolatey not found after install").into());
-    } else {
-        log::info!("Chocolatey found at {}", choco_path);
-    }
-    Ok(())
-}
-
-
-    pub async fn install_packages(packages: Vec<&str>) -> Result<(), anyhow::Error> {
-        let choco_path = "C:\\ProgramData\\chocolatey\\bin\\choco.exe";
-        log::info!("Installing packages with Chocolatey: {:?}", packages);
-
-        if packages.is_empty() {
-            log::warn!("No packages specified for installation.");
-            return Ok(());
-        }
-
-        let mut choco_args = vec!["install"];
-        choco_args.extend(packages.iter().copied());
-        choco_args.push("-y");
-
-        log::info!("Running: {} {}", choco_path, choco_args.join(" "));
-        let result = crate::run_and_log_async(choco_path, &choco_args).await;
-        match result {
-            Ok(_) => log::info!("Chocolatey package installation succeeded."),
-            Err(e) => log::error!("Chocolatey package installation failed: {}", e),
-        }
-        Ok(())
-    }
->>>>>>> f914fbc7
+use std::env;
+use std::path::PathBuf;
+use tokio::fs;
+use log;
+
+
+
+
+
+pub async fn set_path() -> Result<(), anyhow::Error> {
+    let choco_bin = "C:\\ProgramData\\chocolatey\\bin";
+    log::info!("Adding Chocolatey bin to PATH: {}", choco_bin);
+    let paths = std::env::var_os("PATH").unwrap_or_default();
+    let mut new_path = std::env::split_paths(&paths).collect::<Vec<_>>();
+    new_path.push(std::path::PathBuf::from(choco_bin));
+    let joined = std::env::join_paths(new_path).unwrap();
+    std::env::set_var("PATH", &joined);
+    Ok(())
+}
+
+pub async fn install() -> Result<(), anyhow::Error> {
+    let _ = set_path().await?;
+    let choco_path = "C:\\ProgramData\\chocolatey\\bin\\choco.exe";
+    log::info!("Checking for Chocolatey at {}", choco_path);
+    let choco_exists = tokio::fs::metadata(choco_path).await.is_ok();
+    if !choco_exists {
+        log::warn!("Chocolatey not found, attempting installation...");
+        log::info!("Running Chocolatey install script via PowerShell...");
+        let result = crate::run_and_log_async(
+            "powershell",
+            &[
+                "-NoProfile",
+                "-InputFormat",
+                "None",
+                "-ExecutionPolicy",
+                "Bypass",
+                "-Scope",
+                "Process",
+                "-Command",
+                "[System.Net.ServicePointManager]::SecurityProtocol = [System.Net.ServicePointManager]::SecurityProtocol -bor 3072; iex ((New-Object System.Net.WebClient).DownloadString('https://community.chocolatey.org/install.ps1'))"
+            ]
+        ).await;
+        match result {
+            Ok(_) => log::info!("Chocolatey install script completed."),
+            Err(e) => log::error!("Chocolatey install script failed: {}", e),
+        }
+        // After install, add to PATH again in case it was just created
+        set_path().await?;
+    }
+    Ok(())
+}
+
+pub async fn install_packages(packages: &[&str]) -> Result<(), anyhow::Error> {
+    log::info!("Installing Chocolatey packages: {:?}", packages);
+    let choco_path = "C:\\ProgramData\\chocolatey\\bin\\choco.exe";
+    let mut args = vec!["install".to_string()];
+    for pkg in packages {
+        args.push(format!("{}", pkg));
+    }
+    args.push("--yes".to_string()); // Automatically confirm installation
+    args.push("--no-progress".to_string()); // Suppress progress output
+    let args_str: Vec<&str> = args.iter().map(|s| s.as_str()).collect();
+    let result = crate::run_and_log_async(choco_path, &args_str).await;
+    match result {
+        Ok(_) => log::info!("Chocolatey packages installed: {:?}", packages),
+        Err(e) => log::error!("Failed to install Chocolatey packages: {}", e),
+    }
+    Ok(())
+}
+pub async fn verify() -> Result<(), anyhow::Error> {
+    let choco_path = "C:\\ProgramData\\chocolatey\\bin\\choco.exe";
+    log::info!("Verifying Chocolatey installation...");
+    if tokio::fs::metadata(choco_path).await.is_err() {
+        log::error!("Chocolatey is still not available after attempted install. Please ensure C:\\ProgramData\\chocolatey\\bin is in your PATH and choco.exe exists.");
+        return Err(std::io::Error::new(std::io::ErrorKind::NotFound, "Chocolatey not found after install").into());
+    } else {
+        log::info!("Chocolatey found at {}", choco_path);
+    }
+    Ok(())
+}